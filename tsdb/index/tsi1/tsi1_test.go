package tsi1_test

import (
	"bytes"
	"io/ioutil"
	"os"
	"path/filepath"
	"reflect"
	"testing"

<<<<<<< HEAD
=======
	"github.com/influxdata/influxdb/models"
	"github.com/influxdata/influxdb/tsdb"
>>>>>>> 97ab61ad
	"github.com/influxdata/influxdb/tsdb/index/tsi1"
)

// Ensure iterator can operate over an in-memory list of elements.
func TestMeasurementIterator(t *testing.T) {
	elems := []MeasurementElem{
		MeasurementElem{name: []byte("cpu"), deleted: true},
		MeasurementElem{name: []byte("mem")},
	}

	itr := MeasurementIterator{Elems: elems}
	if e := itr.Next(); !reflect.DeepEqual(&elems[0], e) {
		t.Fatalf("unexpected elem(0): %#v", e)
	} else if e := itr.Next(); !reflect.DeepEqual(&elems[1], e) {
		t.Fatalf("unexpected elem(1): %#v", e)
	} else if e := itr.Next(); e != nil {
		t.Fatalf("expected nil elem: %#v", e)
	}
}

// Ensure iterator can merge multiple iterators together.
func TestMergeMeasurementIterators(t *testing.T) {
	itr := tsi1.MergeMeasurementIterators(
		&MeasurementIterator{Elems: []MeasurementElem{
			{name: []byte("aaa")},
			{name: []byte("bbb"), deleted: true},
			{name: []byte("ccc")},
		}},
		&MeasurementIterator{},
		&MeasurementIterator{Elems: []MeasurementElem{
			{name: []byte("bbb")},
			{name: []byte("ccc"), deleted: true},
			{name: []byte("ddd")},
		}},
	)

	if e := itr.Next(); !bytes.Equal(e.Name(), []byte("aaa")) || e.Deleted() {
		t.Fatalf("unexpected elem(0): %s/%v", e.Name(), e.Deleted())
	} else if e := itr.Next(); !bytes.Equal(e.Name(), []byte("bbb")) || !e.Deleted() {
		t.Fatalf("unexpected elem(1): %s/%v", e.Name(), e.Deleted())
	} else if e := itr.Next(); !bytes.Equal(e.Name(), []byte("ccc")) || e.Deleted() {
		t.Fatalf("unexpected elem(2): %s/%v", e.Name(), e.Deleted())
	} else if e := itr.Next(); !bytes.Equal(e.Name(), []byte("ddd")) || e.Deleted() {
		t.Fatalf("unexpected elem(3): %s/%v", e.Name(), e.Deleted())
	} else if e := itr.Next(); e != nil {
		t.Fatalf("expected nil elem: %#v", e)
	}
}

// Ensure iterator can operate over an in-memory list of tag key elements.
func TestTagKeyIterator(t *testing.T) {
	elems := []TagKeyElem{
		{key: []byte("aaa"), deleted: true},
		{key: []byte("bbb")},
	}

	itr := TagKeyIterator{Elems: elems}
	if e := itr.Next(); !reflect.DeepEqual(&elems[0], e) {
		t.Fatalf("unexpected elem(0): %#v", e)
	} else if e := itr.Next(); !reflect.DeepEqual(&elems[1], e) {
		t.Fatalf("unexpected elem(1): %#v", e)
	} else if e := itr.Next(); e != nil {
		t.Fatalf("expected nil elem: %#v", e)
	}
}

// Ensure iterator can merge multiple iterators together.
func TestMergeTagKeyIterators(t *testing.T) {
	itr := tsi1.MergeTagKeyIterators(
		&TagKeyIterator{Elems: []TagKeyElem{
			{key: []byte("aaa")},
			{key: []byte("bbb"), deleted: true},
			{key: []byte("ccc")},
		}},
		&TagKeyIterator{},
		&TagKeyIterator{Elems: []TagKeyElem{
			{key: []byte("bbb")},
			{key: []byte("ccc"), deleted: true},
			{key: []byte("ddd")},
		}},
	)

	if e := itr.Next(); !bytes.Equal(e.Key(), []byte("aaa")) || e.Deleted() {
		t.Fatalf("unexpected elem(0): %s/%v", e.Key(), e.Deleted())
	} else if e := itr.Next(); !bytes.Equal(e.Key(), []byte("bbb")) || !e.Deleted() {
		t.Fatalf("unexpected elem(1): %s/%v", e.Key(), e.Deleted())
	} else if e := itr.Next(); !bytes.Equal(e.Key(), []byte("ccc")) || e.Deleted() {
		t.Fatalf("unexpected elem(2): %s/%v", e.Key(), e.Deleted())
	} else if e := itr.Next(); !bytes.Equal(e.Key(), []byte("ddd")) || e.Deleted() {
		t.Fatalf("unexpected elem(3): %s/%v", e.Key(), e.Deleted())
	} else if e := itr.Next(); e != nil {
		t.Fatalf("expected nil elem: %#v", e)
	}
}

// Ensure iterator can operate over an in-memory list of tag value elements.
func TestTagValueIterator(t *testing.T) {
	elems := []TagValueElem{
		{value: []byte("aaa"), deleted: true},
		{value: []byte("bbb")},
	}

	itr := &TagValueIterator{Elems: elems}
	if e := itr.Next(); !reflect.DeepEqual(&elems[0], e) {
		t.Fatalf("unexpected elem(0): %#v", e)
	} else if e := itr.Next(); !reflect.DeepEqual(&elems[1], e) {
		t.Fatalf("unexpected elem(1): %#v", e)
	} else if e := itr.Next(); e != nil {
		t.Fatalf("expected nil elem: %#v", e)
	}
}

// Ensure iterator can merge multiple iterators together.
func TestMergeTagValueIterators(t *testing.T) {
	itr := tsi1.MergeTagValueIterators(
		&TagValueIterator{Elems: []TagValueElem{
			{value: []byte("aaa")},
			{value: []byte("bbb"), deleted: true},
			{value: []byte("ccc")},
		}},
		&TagValueIterator{},
		&TagValueIterator{Elems: []TagValueElem{
			{value: []byte("bbb")},
			{value: []byte("ccc"), deleted: true},
			{value: []byte("ddd")},
		}},
	)

	if e := itr.Next(); !bytes.Equal(e.Value(), []byte("aaa")) || e.Deleted() {
		t.Fatalf("unexpected elem(0): %s/%v", e.Value(), e.Deleted())
	} else if e := itr.Next(); !bytes.Equal(e.Value(), []byte("bbb")) || !e.Deleted() {
		t.Fatalf("unexpected elem(1): %s/%v", e.Value(), e.Deleted())
	} else if e := itr.Next(); !bytes.Equal(e.Value(), []byte("ccc")) || e.Deleted() {
		t.Fatalf("unexpected elem(2): %s/%v", e.Value(), e.Deleted())
	} else if e := itr.Next(); !bytes.Equal(e.Value(), []byte("ddd")) || e.Deleted() {
		t.Fatalf("unexpected elem(3): %s/%v", e.Value(), e.Deleted())
	} else if e := itr.Next(); e != nil {
		t.Fatalf("expected nil elem: %#v", e)
	}
}

// Ensure iterator can operate over an in-memory list of series.
func TestSeriesIDIterator(t *testing.T) {
	elems := []tsi1.SeriesIDElem{
		{SeriesID: 1},
		{SeriesID: 2},
	}

	itr := SeriesIDIterator{Elems: elems}
	if e := itr.Next(); !reflect.DeepEqual(elems[0], e) {
		t.Fatalf("unexpected elem(0): %#v", e)
	} else if e := itr.Next(); !reflect.DeepEqual(elems[1], e) {
		t.Fatalf("unexpected elem(1): %#v", e)
	} else if e := itr.Next(); e.SeriesID != 0 {
		t.Fatalf("expected nil elem: %#v", e)
	}
}

// Ensure iterator can merge multiple iterators together.
func TestMergeSeriesIDIterators(t *testing.T) {
	itr := tsi1.MergeSeriesIDIterators(
		&SeriesIDIterator{Elems: []tsi1.SeriesIDElem{
			{SeriesID: 1},
			{SeriesID: 2},
			{SeriesID: 3},
		}},
		&SeriesIDIterator{},
		&SeriesIDIterator{Elems: []tsi1.SeriesIDElem{
			{SeriesID: 1},
			{SeriesID: 2},
			{SeriesID: 3},
			{SeriesID: 4},
		}},
	)

	if e := itr.Next(); !reflect.DeepEqual(e, tsi1.SeriesIDElem{SeriesID: 1}) {
		t.Fatalf("unexpected elem(0): %#v", e)
	} else if e := itr.Next(); !reflect.DeepEqual(e, tsi1.SeriesIDElem{SeriesID: 2}) {
		t.Fatalf("unexpected elem(1): %#v", e)
	} else if e := itr.Next(); !reflect.DeepEqual(e, tsi1.SeriesIDElem{SeriesID: 3}) {
		t.Fatalf("unexpected elem(2): %#v", e)
	} else if e := itr.Next(); !reflect.DeepEqual(e, tsi1.SeriesIDElem{SeriesID: 4}) {
		t.Fatalf("unexpected elem(3): %#v", e)
	} else if e := itr.Next(); e.SeriesID != 0 {
		t.Fatalf("expected nil elem: %#v", e)
	}
}

// MeasurementElem represents a test implementation of tsi1.MeasurementElem.
type MeasurementElem struct {
	name      []byte
	deleted   bool
	hasSeries bool
}

func (e *MeasurementElem) Name() []byte    { return e.name }
func (e *MeasurementElem) Deleted() bool   { return e.deleted }
func (e *MeasurementElem) HasSeries() bool { return e.hasSeries }

func (e *MeasurementElem) TagKeyIterator() tsi1.TagKeyIterator { return nil }

// MeasurementIterator represents an iterator over a slice of measurements.
type MeasurementIterator struct {
	Elems []MeasurementElem
}

// Next returns the next element in the iterator.
func (itr *MeasurementIterator) Next() (e tsi1.MeasurementElem) {
	if len(itr.Elems) == 0 {
		return nil
	}
	e, itr.Elems = &itr.Elems[0], itr.Elems[1:]
	return e
}

// TagKeyElem represents a test implementation of tsi1.TagKeyElem.
type TagKeyElem struct {
	key     []byte
	deleted bool
}

func (e *TagKeyElem) Key() []byte                             { return e.key }
func (e *TagKeyElem) Deleted() bool                           { return e.deleted }
func (e *TagKeyElem) TagValueIterator() tsi1.TagValueIterator { return nil }

// TagKeyIterator represents an iterator over a slice of tag keys.
type TagKeyIterator struct {
	Elems []TagKeyElem
}

// Next returns the next element in the iterator.
func (itr *TagKeyIterator) Next() (e tsi1.TagKeyElem) {
	if len(itr.Elems) == 0 {
		return nil
	}
	e, itr.Elems = &itr.Elems[0], itr.Elems[1:]
	return e
}

// TagValueElem represents a test implementation of tsi1.TagValueElem.
type TagValueElem struct {
	value   []byte
	deleted bool
}

<<<<<<< HEAD
func (e *TagValueElem) Value() []byte                           { return e.value }
func (e *TagValueElem) Deleted() bool                           { return e.deleted }
func (e *TagValueElem) SeriesIDIterator() tsi1.SeriesIDIterator { return nil }
=======
func (e *TagValueElem) Value() []byte                       { return e.value }
func (e *TagValueElem) Deleted() bool                       { return e.deleted }
func (e *TagValueElem) SeriesIterator() tsdb.SeriesIterator { return nil }
>>>>>>> 97ab61ad

// TagValueIterator represents an iterator over a slice of tag values.
type TagValueIterator struct {
	Elems []TagValueElem
}

// Next returns the next element in the iterator.
func (itr *TagValueIterator) Next() (e tsi1.TagValueElem) {
	if len(itr.Elems) == 0 {
		return nil
	}
	e, itr.Elems = &itr.Elems[0], itr.Elems[1:]
	return e
}

// SeriesIDIterator represents an iterator over a slice of series id elems.
type SeriesIDIterator struct {
	Elems []tsi1.SeriesIDElem
}

// Next returns the next element in the iterator.
<<<<<<< HEAD
func (itr *SeriesIDIterator) Next() (elem tsi1.SeriesIDElem) {
=======
func (itr *SeriesIterator) Next() (e tsdb.SeriesElem) {
>>>>>>> 97ab61ad
	if len(itr.Elems) == 0 {
		return tsi1.SeriesIDElem{}
	}
	elem, itr.Elems = itr.Elems[0], itr.Elems[1:]
	return elem
}

// MustTempDir returns a temporary directory. Panic on error.
func MustTempDir() string {
	path, err := ioutil.TempDir("", "tsi-")
	if err != nil {
		panic(err)
	}
	return path
}

// MustTempDir returns a temporary directory for a partition. Panic on error.
func MustTempPartitionDir() string {
	path := MustTempDir()
	path = filepath.Join(path, "0")
	if err := os.Mkdir(path, 0777); err != nil {
		panic(err)
	}
	return path
}<|MERGE_RESOLUTION|>--- conflicted
+++ resolved
@@ -8,11 +8,7 @@
 	"reflect"
 	"testing"
 
-<<<<<<< HEAD
-=======
-	"github.com/influxdata/influxdb/models"
 	"github.com/influxdata/influxdb/tsdb"
->>>>>>> 97ab61ad
 	"github.com/influxdata/influxdb/tsdb/index/tsi1"
 )
 
@@ -156,7 +152,7 @@
 
 // Ensure iterator can operate over an in-memory list of series.
 func TestSeriesIDIterator(t *testing.T) {
-	elems := []tsi1.SeriesIDElem{
+	elems := []tsdb.SeriesIDElem{
 		{SeriesID: 1},
 		{SeriesID: 2},
 	}
@@ -174,13 +170,13 @@
 // Ensure iterator can merge multiple iterators together.
 func TestMergeSeriesIDIterators(t *testing.T) {
 	itr := tsi1.MergeSeriesIDIterators(
-		&SeriesIDIterator{Elems: []tsi1.SeriesIDElem{
+		&SeriesIDIterator{Elems: []tsdb.SeriesIDElem{
 			{SeriesID: 1},
 			{SeriesID: 2},
 			{SeriesID: 3},
 		}},
 		&SeriesIDIterator{},
-		&SeriesIDIterator{Elems: []tsi1.SeriesIDElem{
+		&SeriesIDIterator{Elems: []tsdb.SeriesIDElem{
 			{SeriesID: 1},
 			{SeriesID: 2},
 			{SeriesID: 3},
@@ -188,13 +184,13 @@
 		}},
 	)
 
-	if e := itr.Next(); !reflect.DeepEqual(e, tsi1.SeriesIDElem{SeriesID: 1}) {
-		t.Fatalf("unexpected elem(0): %#v", e)
-	} else if e := itr.Next(); !reflect.DeepEqual(e, tsi1.SeriesIDElem{SeriesID: 2}) {
-		t.Fatalf("unexpected elem(1): %#v", e)
-	} else if e := itr.Next(); !reflect.DeepEqual(e, tsi1.SeriesIDElem{SeriesID: 3}) {
+	if e := itr.Next(); !reflect.DeepEqual(e, tsdb.SeriesIDElem{SeriesID: 1}) {
+		t.Fatalf("unexpected elem(0): %#v", e)
+	} else if e := itr.Next(); !reflect.DeepEqual(e, tsdb.SeriesIDElem{SeriesID: 2}) {
+		t.Fatalf("unexpected elem(1): %#v", e)
+	} else if e := itr.Next(); !reflect.DeepEqual(e, tsdb.SeriesIDElem{SeriesID: 3}) {
 		t.Fatalf("unexpected elem(2): %#v", e)
-	} else if e := itr.Next(); !reflect.DeepEqual(e, tsi1.SeriesIDElem{SeriesID: 4}) {
+	} else if e := itr.Next(); !reflect.DeepEqual(e, tsdb.SeriesIDElem{SeriesID: 4}) {
 		t.Fatalf("unexpected elem(3): %#v", e)
 	} else if e := itr.Next(); e.SeriesID != 0 {
 		t.Fatalf("expected nil elem: %#v", e)
@@ -258,15 +254,8 @@
 	deleted bool
 }
 
-<<<<<<< HEAD
-func (e *TagValueElem) Value() []byte                           { return e.value }
-func (e *TagValueElem) Deleted() bool                           { return e.deleted }
-func (e *TagValueElem) SeriesIDIterator() tsi1.SeriesIDIterator { return nil }
-=======
-func (e *TagValueElem) Value() []byte                       { return e.value }
-func (e *TagValueElem) Deleted() bool                       { return e.deleted }
-func (e *TagValueElem) SeriesIterator() tsdb.SeriesIterator { return nil }
->>>>>>> 97ab61ad
+func (e *TagValueElem) Value() []byte { return e.value }
+func (e *TagValueElem) Deleted() bool { return e.deleted }
 
 // TagValueIterator represents an iterator over a slice of tag values.
 type TagValueIterator struct {
@@ -284,17 +273,13 @@
 
 // SeriesIDIterator represents an iterator over a slice of series id elems.
 type SeriesIDIterator struct {
-	Elems []tsi1.SeriesIDElem
+	Elems []tsdb.SeriesIDElem
 }
 
 // Next returns the next element in the iterator.
-<<<<<<< HEAD
-func (itr *SeriesIDIterator) Next() (elem tsi1.SeriesIDElem) {
-=======
-func (itr *SeriesIterator) Next() (e tsdb.SeriesElem) {
->>>>>>> 97ab61ad
+func (itr *SeriesIDIterator) Next() (elem tsdb.SeriesIDElem) {
 	if len(itr.Elems) == 0 {
-		return tsi1.SeriesIDElem{}
+		return tsdb.SeriesIDElem{}
 	}
 	elem, itr.Elems = itr.Elems[0], itr.Elems[1:]
 	return elem
